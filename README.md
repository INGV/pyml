[![License](https://img.shields.io/github/license/INGV/pyml.svg)](https://github.com/INGV/pyml/blob/main/LICENSE) [![GitHub issues](https://img.shields.io/github/issues/INGV/pyml.svg)](https://github.com/INGV/pyml/issues)

[![Docker build](https://img.shields.io/badge/docker%20build-from%20CI-yellow)](https://hub.docker.com/r/ingv/pyml)![Docker Image Size (latest semver)](https://img.shields.io/docker/image-size/ingv/pyml?sort=semver)![Docker Pulls](https://img.shields.io/docker/pulls/ingv/pyml)

[![CI](https://github.com/INGV/pyml/actions/workflows/docker-image.yml/badge.svg)](https://github.com/INGV/pyml/actions)[![GitHub](https://img.shields.io/static/v1?label=GitHub&message=Link%20to%20repository&color=blueviolet)](https://github.com/INGV/pyml)

# pyml

<<<<<<< HEAD
Python code, complementary to pyamp, to calculate ML with different methods and attenuation functions using pyamp_amplitude output file or database table.

## Quickstart
### Docker image
First, clone the git repository
```
git clone git@gitlab.rm.ingv.it:raffaele.distefano/pyml.git
cd pyml
docker build --tag ingv/pyml .
```

in case of errors, try:
```
docker build --no-cache --pull --tag ingv/pyml .
```


### Run docker
To run the container, use the command below; the `-v` option is used to "mount" working directory into container:
```
docker run --user $(id -u):$(id -g) --rm -v $(pwd)/example/input:/opt/data ingv/pyml --json /opt/data/eventid_28745631.json 
```

## Author
(c) 2022 Raffaele Distefano raffaele.distefano[at]ingv.it

(c) 2022 Valentino Lauciani valentino.lauciani[at]ingv.it
=======

## Introduction
Python code, complementary to pyamp, to calculate ML with different methods and attenuation functions using pyamp_amplitude output file or database table.

## Contribute
Thanks to your contributions!

Here is a list of users who already contributed to this repository: \
<a href="https://github.com/ingv/pyml/graphs/contributors">
  <img src="https://contrib.rocks/image?repo=ingv/pyml" />
</a>

## Authors
(c) 2023 Raffaele Distefano raffaele.distefano[at]ingv.it \
(c) 2023 Valentino Lauciani valentino.lauciani[at]ingv.it
>>>>>>> 0d7b101b

Istituto Nazionale di Geofisica e Vulcanologia, Italia<|MERGE_RESOLUTION|>--- conflicted
+++ resolved
@@ -5,8 +5,7 @@
 [![CI](https://github.com/INGV/pyml/actions/workflows/docker-image.yml/badge.svg)](https://github.com/INGV/pyml/actions)[![GitHub](https://img.shields.io/static/v1?label=GitHub&message=Link%20to%20repository&color=blueviolet)](https://github.com/INGV/pyml)
 
 # pyml
-
-<<<<<<< HEAD
+## Introduction
 Python code, complementary to pyamp, to calculate ML with different methods and attenuation functions using pyamp_amplitude output file or database table.
 
 ## Quickstart
@@ -30,15 +29,6 @@
 docker run --user $(id -u):$(id -g) --rm -v $(pwd)/example/input:/opt/data ingv/pyml --json /opt/data/eventid_28745631.json 
 ```
 
-## Author
-(c) 2022 Raffaele Distefano raffaele.distefano[at]ingv.it
-
-(c) 2022 Valentino Lauciani valentino.lauciani[at]ingv.it
-=======
-
-## Introduction
-Python code, complementary to pyamp, to calculate ML with different methods and attenuation functions using pyamp_amplitude output file or database table.
-
 ## Contribute
 Thanks to your contributions!
 
@@ -50,6 +40,5 @@
 ## Authors
 (c) 2023 Raffaele Distefano raffaele.distefano[at]ingv.it \
 (c) 2023 Valentino Lauciani valentino.lauciani[at]ingv.it
->>>>>>> 0d7b101b
 
 Istituto Nazionale di Geofisica e Vulcanologia, Italia